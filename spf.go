--- conflicted
+++ resolved
@@ -192,14 +192,9 @@
 	if last == '-' || partlen > 63 {
 		return false
 	}
-
-<<<<<<< HEAD
+  
 	return ok
 }
-=======
-	spfQuery := strings.Join(subQueries, "")
-	parser := NewParser(sender, domain, ip, spfQuery, config)
->>>>>>> ed2004da
 
 // normalizeFQDN appends a root domain (a dot) to the FQDN.
 func normalizeFQDN(name string) string {
